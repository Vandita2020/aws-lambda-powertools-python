--- conflicted
+++ resolved
@@ -105,11 +105,8 @@
 cfn-lint = "0.67.0"
 mypy = "^0.982"
 types-python-dateutil = "^2.8.19.6"
-<<<<<<< HEAD
 types-redis = "^4.5.1.1"
-=======
 httpx = "^0.23.3"
->>>>>>> 4e3e3f92
 
 [tool.coverage.run]
 source = ["aws_lambda_powertools"]
