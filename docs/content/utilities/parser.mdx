--- conflicted
+++ resolved
@@ -156,11 +156,8 @@
 **DynamoDBStreamModel** | Lambda Event Source payload for Amazon DynamoDB Streams
 **EventBridgeModel** | Lambda Event Source payload for Amazon EventBridge
 **SqsModel** | Lambda Event Source payload for Amazon SQS
-<<<<<<< HEAD
+**AlbModel** | Lambda Event Source payload for Amazon Application Load Balancer
 **CloudwatchLogsModel** | Lambda Event Source payload for Amazon CloudWatch Logs
-=======
-**AlbModel** | Lambda Event Source payload for Amazon Application Load Balancer
->>>>>>> 415bfc60
 
 You can extend them to include your own models, and yet have all other known fields parsed along the way.
 
