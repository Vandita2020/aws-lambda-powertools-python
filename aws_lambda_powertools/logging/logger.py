import functools
import inspect
import logging
import os
import random
import sys
from typing import IO, Any, Callable, Dict, Iterable, Optional, TypeVar, Union

import jmespath

from ..shared import constants
from ..shared.functions import resolve_env_var_choice, resolve_truthy_env_var_choice
from .exceptions import InvalidLoggerSamplingRateError
from .filters import SuppressFilter
from .formatter import BasePowertoolsFormatter, LambdaPowertoolsFormatter
from .lambda_context import build_lambda_context_model

logger = logging.getLogger(__name__)

is_cold_start = True

PowertoolsFormatter = TypeVar("PowertoolsFormatter", bound=BasePowertoolsFormatter)


def _is_cold_start() -> bool:
    """Verifies whether is cold start

    Returns
    -------
    bool
        cold start bool value
    """
    cold_start = False

    global is_cold_start
    if is_cold_start:
        cold_start = is_cold_start
        is_cold_start = False

    return cold_start


# PyCharm does not support autocomplete via getattr
# so we need to return to subclassing removed in #97
# All methods/properties continue to be proxied to inner logger
# https://github.com/awslabs/aws-lambda-powertools-python/issues/107
# noinspection PyRedeclaration
class Logger(logging.Logger):  # lgtm [py/missing-call-to-init]
    """Creates and setups a logger to format statements in JSON.

    Includes service name and any additional key=value into logs
    It also accepts both service name or level explicitly via env vars

    Environment variables
    ---------------------
    POWERTOOLS_SERVICE_NAME : str
        service name
    LOG_LEVEL: str
        logging level (e.g. INFO, DEBUG)
    POWERTOOLS_LOGGER_SAMPLE_RATE: float
        sampling rate ranging from 0 to 1, 1 being 100% sampling

    Parameters
    ----------
    service : str, optional
        service name to be appended in logs, by default "service_undefined"
    level : str, int optional
        logging.level, by default "INFO"
    child: bool, optional
        create a child Logger named <service>.<caller_file_name>, False by default
    sample_rate: float, optional
        sample rate for debug calls within execution context defaults to 0.0
    stream: sys.stdout, optional
        valid output for a logging stream, by default sys.stdout
    logger_formatter: PowertoolsFormatter, optional
        custom logging formatter that implements PowertoolsFormatter
    logger_handler: logging.Handler, optional
        custom logging handler e.g. logging.FileHandler("file.log")

    Parameters propagated to LambdaPowertoolsFormatter
    ---------------------------------------------
    datefmt: str, optional
        String directives (strftime) to format log timestamp, by default it uses RFC 3339.
    json_serializer : Callable, optional
        function to serialize `obj` to a JSON formatted `str`, by default json.dumps
    json_deserializer : Callable, optional
        function to deserialize `str`, `bytes`, bytearray` containing a JSON document to a Python `obj`,
        by default json.loads
    json_default : Callable, optional
        function to coerce unserializable values, by default `str()`

        Only used when no custom formatter is set
    utc : bool, optional
        set logging timestamp to UTC, by default False to continue to use local time as per stdlib
    log_record_order : list, optional
        set order of log keys when logging, by default ["level", "location", "message", "timestamp"]

    Example
    -------
    **Setups structured logging in JSON for Lambda functions with explicit service name**

        >>> from aws_lambda_powertools import Logger
        >>> logger = Logger(service="payment")
        >>>
        >>> def handler(event, context):
                logger.info("Hello")

    **Setups structured logging in JSON for Lambda functions using env vars**

        $ export POWERTOOLS_SERVICE_NAME="payment"
        $ export POWERTOOLS_LOGGER_SAMPLE_RATE=0.01 # 1% debug sampling
        >>> from aws_lambda_powertools import Logger
        >>> logger = Logger()
        >>>
        >>> def handler(event, context):
                logger.info("Hello")

    **Append payment_id to previously setup logger**

        >>> from aws_lambda_powertools import Logger
        >>> logger = Logger(service="payment")
        >>>
        >>> def handler(event, context):
                logger.append_keys(payment_id=event["payment_id"])
                logger.info("Hello")

    **Create child Logger using logging inheritance via child param**

        >>> # app.py
        >>> import another_file
        >>> from aws_lambda_powertools import Logger
        >>> logger = Logger(service="payment")
        >>>
        >>> # another_file.py
        >>> from aws_lambda_powertools import Logger
        >>> logger = Logger(service="payment", child=True)

    **Logging in UTC timezone**

        >>> # app.py
        >>> import logging
        >>> from aws_lambda_powertools import Logger
        >>>
        >>> logger = Logger(service="payment", utc=True)

    **Brings message as the first key in log statements**

        >>> # app.py
        >>> import logging
        >>> from aws_lambda_powertools import Logger
        >>>
        >>> logger = Logger(service="payment", log_record_order=["message"])

    **Logging to a file instead of standard output for testing**

        >>> # app.py
        >>> import logging
        >>> from aws_lambda_powertools import Logger
        >>>
        >>> logger = Logger(service="payment", logger_handler=logging.FileHandler("log.json"))

    Raises
    ------
    InvalidLoggerSamplingRateError
        When sampling rate provided is not a float
    """

    def __init__(
        self,
        service: Optional[str] = None,
        level: Union[str, int, None] = None,
        child: bool = False,
        sampling_rate: Optional[float] = None,
        stream: Optional[IO[str]] = None,
        logger_formatter: Optional[PowertoolsFormatter] = None,
        logger_handler: Optional[logging.Handler] = None,
        **kwargs,
    ):
        self.service = resolve_env_var_choice(
            choice=service, env=os.getenv(constants.SERVICE_NAME_ENV, "service_undefined")
        )
        self.sampling_rate = resolve_env_var_choice(
            choice=sampling_rate, env=os.getenv(constants.LOGGER_LOG_SAMPLING_RATE)
        )
        self.child = child
        self.logger_formatter = logger_formatter
        self.logger_handler = logger_handler or logging.StreamHandler(stream)
        self.log_level = self._get_log_level(level)
        self._is_deduplication_disabled = resolve_truthy_env_var_choice(
            env=os.getenv(constants.LOGGER_LOG_DEDUPLICATION_ENV, "false")
        )
        self._default_log_keys = {"service": self.service, "sampling_rate": self.sampling_rate}
        self._logger = self._get_logger()

        self._init_logger(**kwargs)

    def __getattr__(self, name):
        # Proxy attributes not found to actual logger to support backward compatibility
        # https://github.com/awslabs/aws-lambda-powertools-python/issues/97
        return getattr(self._logger, name)

    def _get_logger(self):
        """Returns a Logger named {self.service}, or {self.service.filename} for child loggers"""
        logger_name = self.service
        if self.child:
            logger_name = f"{self.service}.{self._get_caller_filename()}"

        return logging.getLogger(logger_name)

    def _init_logger(self, **kwargs):
        """Configures new logger"""

        # Skip configuration if it's a child logger or a pre-configured logger
        # to prevent the following:
        #   a) multiple handlers being attached
        #   b) different sampling mechanisms
        #   c) multiple messages from being logged as handlers can be duplicated
        is_logger_preconfigured = getattr(self._logger, "init", False)
        if self.child or is_logger_preconfigured:
            return

        self._configure_sampling()
        self._logger.setLevel(self.log_level)
        self._logger.addHandler(self.logger_handler)
        self.structure_logs(**kwargs)

        # Pytest Live Log feature duplicates log records for colored output
        # but we explicitly add a filter for log deduplication.
        # This flag disables this protection when you explicit want logs to be duplicated (#262)
        if not self._is_deduplication_disabled:
            logger.debug("Adding filter in root logger to suppress child logger records to bubble up")
            for handler in logging.root.handlers:
                # It'll add a filter to suppress any child logger from self.service
                # Example: `Logger(service="order")`, where service is Order
                # It'll reject all loggers starting with `order` e.g. order.checkout, order.shared
                handler.addFilter(SuppressFilter(self.service))

        # as per bug in #249, we should not be pre-configuring an existing logger
        # therefore we set a custom attribute in the Logger that will be returned
        # std logging will return the same Logger with our attribute if name is reused
        logger.debug(f"Marking logger {self.service} as preconfigured")
        self._logger.init = True

    def _configure_sampling(self):
        """Dynamically set log level based on sampling rate

        Raises
        ------
        InvalidLoggerSamplingRateError
            When sampling rate provided is not a float
        """
        try:
            if self.sampling_rate and random.random() <= float(self.sampling_rate):
                logger.debug("Setting log level to Debug due to sampling rate")
                self.log_level = logging.DEBUG
        except ValueError:
            raise InvalidLoggerSamplingRateError(
                f"Expected a float value ranging 0 to 1, but received {self.sampling_rate} instead."
                f"Please review POWERTOOLS_LOGGER_SAMPLE_RATE environment variable."
            )

    def inject_lambda_context(
        self,
<<<<<<< HEAD
        lambda_handler: Callable[[Dict, Any], Any] = None,
        log_event: bool = None,
        correlation_id_path: str = None,
        clear_state: bool = False,
=======
        lambda_handler: Optional[Callable[[Dict, Any], Any]] = None,
        log_event: Optional[bool] = None,
        correlation_id_path: Optional[str] = None,
        clear_state: Optional[bool] = False,
>>>>>>> 4eb4aaaf
    ):
        """Decorator to capture Lambda contextual info and inject into logger

        Parameters
        ----------
        clear_state : bool, optional
            Instructs logger to remove any custom keys previously added
        lambda_handler : Callable
            Method to inject the lambda context
        log_event : bool, optional
            Instructs logger to log Lambda Event, by default False
        correlation_id_path: str, optional
            Optional JMESPath for the correlation_id

        Environment variables
        ---------------------
        POWERTOOLS_LOGGER_LOG_EVENT : str
            instruct logger to log Lambda Event (e.g. `"true", "True", "TRUE"`)

        Example
        -------
        **Captures Lambda contextual runtime info (e.g memory, arn, req_id)**

            from aws_lambda_powertools import Logger

            logger = Logger(service="payment")

            @logger.inject_lambda_context
            def handler(event, context):
                logger.info("Hello")

        **Captures Lambda contextual runtime info and logs incoming request**

            from aws_lambda_powertools import Logger

            logger = Logger(service="payment")

            @logger.inject_lambda_context(log_event=True)
            def handler(event, context):
                logger.info("Hello")

        Returns
        -------
        decorate : Callable
            Decorated lambda handler
        """

        # If handler is None we've been called with parameters
        # Return a partial function with args filled
        if lambda_handler is None:
            logger.debug("Decorator called with parameters")
            return functools.partial(
                self.inject_lambda_context,
                log_event=log_event,
                correlation_id_path=correlation_id_path,
                clear_state=clear_state,
            )

        log_event = resolve_truthy_env_var_choice(
            env=os.getenv(constants.LOGGER_LOG_EVENT_ENV, "false"), choice=log_event
        )

        @functools.wraps(lambda_handler)
        def decorate(event, context):
            lambda_context = build_lambda_context_model(context)
            cold_start = _is_cold_start()

            if clear_state:
                self.structure_logs(cold_start=cold_start, **lambda_context.__dict__)
            else:
                self.append_keys(cold_start=cold_start, **lambda_context.__dict__)

            if correlation_id_path:
                self.set_correlation_id(jmespath.search(correlation_id_path, event))

            if log_event:
                logger.debug("Event received")
                self.info(event)

            return lambda_handler(event, context)

        return decorate

    def append_keys(self, **additional_keys):
        self.registered_formatter.append_keys(**additional_keys)

    def remove_keys(self, keys: Iterable[str]):
        self.registered_formatter.remove_keys(keys)

    @property
    def registered_handler(self) -> logging.Handler:
        """Convenience property to access logger handler"""
        handlers = self._logger.parent.handlers if self.child else self._logger.handlers
        return handlers[0]

    @property
    def registered_formatter(self) -> Optional[PowertoolsFormatter]:
        """Convenience property to access logger formatter"""
        return self.registered_handler.formatter  # type: ignore

    def structure_logs(self, append: bool = False, **keys):
        """Sets logging formatting to JSON.

        Optionally, it can append keyword arguments
        to an existing logger so it is available across future log statements.

        Last keyword argument and value wins if duplicated.

        Parameters
        ----------
        append : bool, optional
            append keys provided to logger formatter, by default False
        """

        if append:
            # Maintenance: Add deprecation warning for major version. Refer to append_keys() when docs are updated
            self.append_keys(**keys)
        else:
            log_keys = {**self._default_log_keys, **keys}
            formatter = self.logger_formatter or LambdaPowertoolsFormatter(**log_keys)  # type: ignore
            self.registered_handler.setFormatter(formatter)

    def set_correlation_id(self, value: Optional[str]):
        """Sets the correlation_id in the logging json

        Parameters
        ----------
        value : str, optional
            Value for the correlation id. None will remove the correlation_id
        """
        self.append_keys(correlation_id=value)

    def get_correlation_id(self) -> Optional[str]:
        """Gets the correlation_id in the logging json

        Returns
        -------
        str, optional
            Value for the correlation id
        """
        return self.registered_formatter.log_format.get("correlation_id")

    @staticmethod
    def _get_log_level(level: Union[str, int, None]) -> Union[str, int]:
        """Returns preferred log level set by the customer in upper case"""
        if isinstance(level, int):
            return level

        log_level: Optional[str] = level or os.getenv("LOG_LEVEL")
        if log_level is None:
            return logging.INFO

        return log_level.upper()

    @staticmethod
    def _get_caller_filename():
        """Return caller filename by finding the caller frame"""
        # Current frame         => _get_logger()
        # Previous frame        => logger.py
        # Before previous frame => Caller
        frame = inspect.currentframe()
        caller_frame = frame.f_back.f_back.f_back
        return caller_frame.f_globals["__name__"]


def set_package_logger(
    level: Union[str, int] = logging.DEBUG,
    stream: Optional[IO[str]] = None,
    formatter: Optional[logging.Formatter] = None,
):
    """Set an additional stream handler, formatter, and log level for aws_lambda_powertools package logger.

    **Package log by default is suppressed (NullHandler), this should only used for debugging.
    This is separate from application Logger class utility**

    Example
    -------
    **Enables debug logging for AWS Lambda Powertools package**

        >>> from aws_lambda_powertools.logging.logger import set_package_logger
        >>> set_package_logger()

    Parameters
    ----------
    level: str, int
        log level, DEBUG by default
    stream: sys.stdout
        log stream, stdout by default
    formatter: logging.Formatter
        log formatter, "%(asctime)s %(name)s [%(levelname)s] %(message)s" by default
    """
    if formatter is None:
        formatter = logging.Formatter("%(asctime)s %(name)s [%(levelname)s] %(message)s")

    if stream is None:
        stream = sys.stdout

    logger = logging.getLogger("aws_lambda_powertools")
    logger.setLevel(level)
    handler = logging.StreamHandler(stream)
    handler.setFormatter(formatter)
    logger.addHandler(handler)<|MERGE_RESOLUTION|>--- conflicted
+++ resolved
@@ -261,17 +261,10 @@
 
     def inject_lambda_context(
         self,
-<<<<<<< HEAD
-        lambda_handler: Callable[[Dict, Any], Any] = None,
-        log_event: bool = None,
-        correlation_id_path: str = None,
-        clear_state: bool = False,
-=======
         lambda_handler: Optional[Callable[[Dict, Any], Any]] = None,
         log_event: Optional[bool] = None,
         correlation_id_path: Optional[str] = None,
         clear_state: Optional[bool] = False,
->>>>>>> 4eb4aaaf
     ):
         """Decorator to capture Lambda contextual info and inject into logger
 
